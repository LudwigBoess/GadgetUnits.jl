--- conflicted
+++ resolved
@@ -11,9 +11,6 @@
 UnitfulAstro = "6112ee07-acf9-5e0f-b108-d242c714bf9f"
 
 [compat]
-<<<<<<< HEAD
 DocumenterTools = "0.1"
-=======
 UnitfulAstro = "1.0"
->>>>>>> 9e9b759e
 julia = "1"